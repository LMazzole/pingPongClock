; PlatformIO Project Configuration File
;
;   Build options: build flags, source filter
;   Upload options: custom upload port, speed and extra flags
;   Library options: dependencies, extra library storages
;   Advanced options: extra scripting
;
; Please visit documentation for the other options and examples
; https://docs.platformio.org/page/projectconf.html

[platformio]
default_envs = esp32dev

[env:nanoatmega328]
platform = atmelavr
board = nanoatmega328
framework = arduino
build_flags = -D BUILD_FOR_NANO
lib_deps =
    RTClib
    FastLED

[env:esp32dev]
platform = espressif32
board = esp32dev
framework = arduino
build_flags = -D BUILD_FOR_ESP32
monitor_speed = 115200
lib_deps =
    RTClib
    FastLED
    NTPClient
<<<<<<< HEAD
    Timezone
=======
    Timezone
    ArduinoJson
>>>>>>> 9d7b2377
<|MERGE_RESOLUTION|>--- conflicted
+++ resolved
@@ -30,9 +30,5 @@
     RTClib
     FastLED
     NTPClient
-<<<<<<< HEAD
     Timezone
-=======
-    Timezone
-    ArduinoJson
->>>>>>> 9d7b2377
+    ArduinoJson